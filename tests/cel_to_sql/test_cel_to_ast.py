import datetime
import pytest

from keep.api.core.cel_to_sql.ast_nodes import (
    ComparisonNode,
    ComparisonNodeOperator,
    ConstantNode,
    LogicalNode,
    LogicalNodeOperator,
    ParenthesisNode,
    PropertyAccessNode,
    UnaryNode,
    UnaryNodeOperator,
)
from keep.api.core.cel_to_sql.cel_ast_converter import CelToAstConverter


@pytest.mark.parametrize(
    "cel, expected_property_path, operator, expected_constant_type, expected_constant_value",
    [
<<<<<<< HEAD
        ("fakeProp == 'fake alert'", ComparisonNodeOperator.EQ, str, "fake alert"),
        (
            "fakeProp == 'It\\'s value with escaped single-quote'",
=======
        (
            "labels['previous_test_name-1'].tag.newPath['123456']=='fake alert'",
            ["labels", "previous_test_name-1", "tag", "newPath", "123456"],
            ComparisonNodeOperator.EQ,
            str,
            "fake alert",
        ),
        (
            "object.property.path=='fake alert'",
            ["object", "property", "path"],
            ComparisonNodeOperator.EQ,
            str,
            "fake alert",
        ),
        (
            "fakeProp == 'fake alert'",
            ["fakeProp"],
            ComparisonNodeOperator.EQ,
            str,
            "fake alert",
        ),
        (
            "fakeProp == 'It\\'s value with escaped single-quote'",
            ["fakeProp"],
>>>>>>> b261a3f5
            ComparisonNodeOperator.EQ,
            str,
            "It's value with escaped single-quote",
        ),
        (
            'fakeProp == "It\\"s value with escaped double-quote"',
<<<<<<< HEAD
=======
            ["fakeProp"],
>>>>>>> b261a3f5
            ComparisonNodeOperator.EQ,
            str,
            'It"s value with escaped double-quote',
        ),
<<<<<<< HEAD
        ("fakeProp == true", ComparisonNodeOperator.EQ, bool, True),
        ("fakeProp == 12349983", ComparisonNodeOperator.EQ, int, 12349983),
        ("fakeProp == 1234.9983", ComparisonNodeOperator.EQ, float, 1234.9983),
        (
            "fakeProp == 'MON'",
=======
        ("fakeProp == true", ["fakeProp"], ComparisonNodeOperator.EQ, bool, True),
        (
            "fakeProp == 12349983",
            ["fakeProp"],
            ComparisonNodeOperator.EQ,
            int,
            12349983,
        ),
        (
            "fakeProp == 1234.9983",
            ["fakeProp"],
            ComparisonNodeOperator.EQ,
            float,
            1234.9983,
        ),
        (
            "fakeProp == 'MON'",
            ["fakeProp"],
>>>>>>> b261a3f5
            ComparisonNodeOperator.EQ,
            str,
            "MON",
        ),  # check that day-of-week short names do not get converted to dates
<<<<<<< HEAD
        ("fakeProp == 'mon'", ComparisonNodeOperator.EQ, str, "mon"),
        (
            "fakeProp == '2025-01-20'",
=======
        ("fakeProp == 'mon'", ["fakeProp"], ComparisonNodeOperator.EQ, str, "mon"),
        (
            "fakeProp == '2025-01-20'",
            ["fakeProp"],
>>>>>>> b261a3f5
            ComparisonNodeOperator.EQ,
            datetime.datetime,
            datetime.datetime(2025, 1, 20),
        ),
        (
            "fakeProp == '2025-01-20T14:35:27.123456'",
<<<<<<< HEAD
=======
            ["fakeProp"],
>>>>>>> b261a3f5
            ComparisonNodeOperator.EQ,
            datetime.datetime,
            datetime.datetime(2025, 1, 20, 14, 35, 27, 123456),
        ),
<<<<<<< HEAD
        ("fakeProp != 'fake alert'", ComparisonNodeOperator.NE, str, "fake alert"),
        ("fakeProp > 'fake alert'", ComparisonNodeOperator.GT, str, "fake alert"),
        ("fakeProp >= 'fake alert'", ComparisonNodeOperator.GE, str, "fake alert"),
        ("fakeProp < 'fake alert'", ComparisonNodeOperator.LT, str, "fake alert"),
        ("fakeProp <= 'fake alert'", ComparisonNodeOperator.LE, str, "fake alert"),
        (
            "fakeProp.contains('fake alert')",
            ComparisonNodeOperator.CONTAINS,
=======
        (
            "fakeProp != 'fake alert'",
            ["fakeProp"],
            ComparisonNodeOperator.NE,
>>>>>>> b261a3f5
            str,
            "fake alert",
        ),
        (
<<<<<<< HEAD
            "fakeProp.startsWith('fake alert')",
            ComparisonNodeOperator.STARTS_WITH,
=======
            "fakeProp > 'fake alert'",
            ["fakeProp"],
            ComparisonNodeOperator.GT,
>>>>>>> b261a3f5
            str,
            "fake alert",
        ),
        (
<<<<<<< HEAD
            "fakeProp.endsWith('fake alert')",
            ComparisonNodeOperator.ENDS_WITH,
            str,
            "fake alert",
        ),
=======
            "fakeProp >= 'fake alert'",
            ["fakeProp"],
            ComparisonNodeOperator.GE,
            str,
            "fake alert",
        ),
        (
            "fakeProp < 'fake alert'",
            ["fakeProp"],
            ComparisonNodeOperator.LT,
            str,
            "fake alert",
        ),
        (
            "fakeProp <= 'fake alert'",
            ["fakeProp"],
            ComparisonNodeOperator.LE,
            str,
            "fake alert",
        ),
        (
            "fakeProp.contains('\\'±CPU±\\'')",
            ["fakeProp"],
            ComparisonNodeOperator.CONTAINS,
            str,
            "'±CPU±'",
        ),
        (
            "fakeProp.startsWith('\\'±CPU±\\'')",
            ["fakeProp"],
            ComparisonNodeOperator.STARTS_WITH,
            str,
            "'±CPU±'",
        ),
        (
            "fakeProp.endsWith('\\'±CPU±\\'')",
            ["fakeProp"],
            ComparisonNodeOperator.ENDS_WITH,
            str,
            "'±CPU±'",
        ),
>>>>>>> b261a3f5
    ],
)
def test_simple_comparison_node(
    cel,
    expected_property_path,
    operator,
    expected_constant_type,
    expected_constant_value,
):
    actual = CelToAstConverter.convert_to_ast(cel)

    # Check that the root node is a ComparisonNode
    assert isinstance(actual, ComparisonNode)
    assert actual.operator == operator

    # Check that second operand is a ConstantNode
    assert isinstance(actual.second_operand, ConstantNode)
    assert isinstance(actual.second_operand.value, expected_constant_type)
    assert actual.second_operand.value == expected_constant_value

    # Check that first operand is a PropertyAccessNode
    assert isinstance(actual.first_operand, PropertyAccessNode)
<<<<<<< HEAD
    assert actual.first_operand.path == ["fakeProp"]
=======
    assert actual.first_operand.path == expected_property_path

>>>>>>> b261a3f5

@pytest.mark.parametrize("cel, args", [
    ("fakeProp in ['string', 12345, true]", ["string", 12345, True]),
])
def test_simple_comparison_node_in(cel, args):
    actual = CelToAstConverter.convert_to_ast(cel)

    # Check that the root node is a ComparisonNode
    assert isinstance(actual, ComparisonNode)
    assert actual.operator == ComparisonNodeOperator.IN

    # Check that second operand is a list
    assert isinstance(actual.second_operand, list)

    # verify that each element in the list is a ConstantNode with the correct value and type
    for i, arg in enumerate(actual.second_operand):
        assert isinstance(arg, ConstantNode)
        assert type(arg.value) == type(args[i])
        assert arg.value == args[i]


@pytest.mark.parametrize(
    "cel, operator",
    [
        ("!fakeProp", UnaryNodeOperator.NOT),
        ("-fakeProp", UnaryNodeOperator.NEG),
    ],
)
def test_simple_unary_node(cel, operator):
    actual = CelToAstConverter.convert_to_ast(cel)

    # Check that the root node is a ComparisonNode
    assert isinstance(actual, UnaryNode)
    assert actual.operator == operator

    # Check that first operand is a PropertyAccessNode
    assert isinstance(actual.operand, PropertyAccessNode)
    assert actual.operand.path == ["fakeProp"]


@pytest.mark.parametrize(
    "cel, operator",
    [
        ("!firstFakeProp && !secondFakeProp", LogicalNodeOperator.AND),
        ("!firstFakeProp || !secondFakeProp", LogicalNodeOperator.OR),
    ],
)
def test_simple_logical_node(cel, operator):
    actual = CelToAstConverter.convert_to_ast(cel)

    # Check that the root node is a LogicalNode
    assert isinstance(actual, LogicalNode)
    assert actual.operator == operator

    # Check that left is UnaryNode with NOT operator
    assert isinstance(actual.left, UnaryNode)
    assert actual.left.operator == UnaryNodeOperator.NOT

    # Check that left.operand is PropertyAccessNode
    assert isinstance(actual.left.operand, PropertyAccessNode)
    assert actual.left.operand.path == ["firstFakeProp"]

    # Check that right is UnaryNode with NOT operator
    assert isinstance(actual.right, UnaryNode)
    assert actual.right.operator == UnaryNodeOperator.NOT

    # Check that left.operand is PropertyAccessNode
    assert isinstance(actual.right.operand, PropertyAccessNode)
    assert actual.right.operand.path == ["secondFakeProp"]

@pytest.mark.parametrize(
    "cel, operator",
    [
        ("!(fakeProp)", UnaryNodeOperator.NOT),
        ("-(fakeProp)", UnaryNodeOperator.NEG),
    ],
)
def test_parenthesis_node(cel, operator):
    actual = CelToAstConverter.convert_to_ast(cel)

    # Check that the root node is a ComparisonNode
    assert isinstance(actual, UnaryNode)
    assert actual.operator == operator

    # Check that the operand is ParenthesesNode
    assert isinstance(actual.operand, ParenthesisNode)

    # Check that the operand.expression is PropertyAccessNode
    assert isinstance(actual.operand.expression, PropertyAccessNode)
    assert actual.operand.expression.path == ["fakeProp"]<|MERGE_RESOLUTION|>--- conflicted
+++ resolved
@@ -18,11 +18,6 @@
 @pytest.mark.parametrize(
     "cel, expected_property_path, operator, expected_constant_type, expected_constant_value",
     [
-<<<<<<< HEAD
-        ("fakeProp == 'fake alert'", ComparisonNodeOperator.EQ, str, "fake alert"),
-        (
-            "fakeProp == 'It\\'s value with escaped single-quote'",
-=======
         (
             "labels['previous_test_name-1'].tag.newPath['123456']=='fake alert'",
             ["labels", "previous_test_name-1", "tag", "newPath", "123456"],
@@ -47,28 +42,17 @@
         (
             "fakeProp == 'It\\'s value with escaped single-quote'",
             ["fakeProp"],
->>>>>>> b261a3f5
             ComparisonNodeOperator.EQ,
             str,
             "It's value with escaped single-quote",
         ),
         (
             'fakeProp == "It\\"s value with escaped double-quote"',
-<<<<<<< HEAD
-=======
-            ["fakeProp"],
->>>>>>> b261a3f5
+            ["fakeProp"],
             ComparisonNodeOperator.EQ,
             str,
             'It"s value with escaped double-quote',
         ),
-<<<<<<< HEAD
-        ("fakeProp == true", ComparisonNodeOperator.EQ, bool, True),
-        ("fakeProp == 12349983", ComparisonNodeOperator.EQ, int, 12349983),
-        ("fakeProp == 1234.9983", ComparisonNodeOperator.EQ, float, 1234.9983),
-        (
-            "fakeProp == 'MON'",
-=======
         ("fakeProp == true", ["fakeProp"], ComparisonNodeOperator.EQ, bool, True),
         (
             "fakeProp == 12349983",
@@ -87,115 +71,81 @@
         (
             "fakeProp == 'MON'",
             ["fakeProp"],
->>>>>>> b261a3f5
             ComparisonNodeOperator.EQ,
             str,
             "MON",
         ),  # check that day-of-week short names do not get converted to dates
-<<<<<<< HEAD
-        ("fakeProp == 'mon'", ComparisonNodeOperator.EQ, str, "mon"),
+        ("fakeProp == 'mon'", ["fakeProp"], ComparisonNodeOperator.EQ, str, "mon"),
         (
             "fakeProp == '2025-01-20'",
-=======
-        ("fakeProp == 'mon'", ["fakeProp"], ComparisonNodeOperator.EQ, str, "mon"),
-        (
-            "fakeProp == '2025-01-20'",
-            ["fakeProp"],
->>>>>>> b261a3f5
+            ["fakeProp"],
             ComparisonNodeOperator.EQ,
             datetime.datetime,
             datetime.datetime(2025, 1, 20),
         ),
         (
             "fakeProp == '2025-01-20T14:35:27.123456'",
-<<<<<<< HEAD
-=======
-            ["fakeProp"],
->>>>>>> b261a3f5
+            ["fakeProp"],
             ComparisonNodeOperator.EQ,
             datetime.datetime,
             datetime.datetime(2025, 1, 20, 14, 35, 27, 123456),
         ),
-<<<<<<< HEAD
-        ("fakeProp != 'fake alert'", ComparisonNodeOperator.NE, str, "fake alert"),
-        ("fakeProp > 'fake alert'", ComparisonNodeOperator.GT, str, "fake alert"),
-        ("fakeProp >= 'fake alert'", ComparisonNodeOperator.GE, str, "fake alert"),
-        ("fakeProp < 'fake alert'", ComparisonNodeOperator.LT, str, "fake alert"),
-        ("fakeProp <= 'fake alert'", ComparisonNodeOperator.LE, str, "fake alert"),
-        (
-            "fakeProp.contains('fake alert')",
+        (
+            "fakeProp != 'fake alert'",
+            ["fakeProp"],
+            ComparisonNodeOperator.NE,
+            str,
+            "fake alert",
+        ),
+        (
+            "fakeProp > 'fake alert'",
+            ["fakeProp"],
+            ComparisonNodeOperator.GT,
+            str,
+            "fake alert",
+        ),
+        (
+            "fakeProp >= 'fake alert'",
+            ["fakeProp"],
+            ComparisonNodeOperator.GE,
+            str,
+            "fake alert",
+        ),
+        (
+            "fakeProp < 'fake alert'",
+            ["fakeProp"],
+            ComparisonNodeOperator.LT,
+            str,
+            "fake alert",
+        ),
+        (
+            "fakeProp <= 'fake alert'",
+            ["fakeProp"],
+            ComparisonNodeOperator.LE,
+            str,
+            "fake alert",
+        ),
+        (
+            "fakeProp.contains('\\'±CPU±\\'')",
+            ["fakeProp"],
             ComparisonNodeOperator.CONTAINS,
-=======
-        (
-            "fakeProp != 'fake alert'",
-            ["fakeProp"],
-            ComparisonNodeOperator.NE,
->>>>>>> b261a3f5
-            str,
-            "fake alert",
-        ),
-        (
-<<<<<<< HEAD
-            "fakeProp.startsWith('fake alert')",
+            str,
+            "'±CPU±'",
+        ),
+        (
+            "fakeProp.startsWith('\\'±CPU±\\'')",
+            ["fakeProp"],
             ComparisonNodeOperator.STARTS_WITH,
-=======
-            "fakeProp > 'fake alert'",
-            ["fakeProp"],
-            ComparisonNodeOperator.GT,
->>>>>>> b261a3f5
-            str,
-            "fake alert",
-        ),
-        (
-<<<<<<< HEAD
-            "fakeProp.endsWith('fake alert')",
+            str,
+            "'±CPU±'",
+        ),
+        (
+            "fakeProp.endsWith('\\'±CPU±\\'')",
+            ["fakeProp"],
             ComparisonNodeOperator.ENDS_WITH,
             str,
-            "fake alert",
-        ),
-=======
-            "fakeProp >= 'fake alert'",
-            ["fakeProp"],
-            ComparisonNodeOperator.GE,
-            str,
-            "fake alert",
-        ),
-        (
-            "fakeProp < 'fake alert'",
-            ["fakeProp"],
-            ComparisonNodeOperator.LT,
-            str,
-            "fake alert",
-        ),
-        (
-            "fakeProp <= 'fake alert'",
-            ["fakeProp"],
-            ComparisonNodeOperator.LE,
-            str,
-            "fake alert",
-        ),
-        (
-            "fakeProp.contains('\\'±CPU±\\'')",
-            ["fakeProp"],
-            ComparisonNodeOperator.CONTAINS,
-            str,
             "'±CPU±'",
         ),
-        (
-            "fakeProp.startsWith('\\'±CPU±\\'')",
-            ["fakeProp"],
-            ComparisonNodeOperator.STARTS_WITH,
-            str,
-            "'±CPU±'",
-        ),
-        (
-            "fakeProp.endsWith('\\'±CPU±\\'')",
-            ["fakeProp"],
-            ComparisonNodeOperator.ENDS_WITH,
-            str,
-            "'±CPU±'",
-        ),
->>>>>>> b261a3f5
     ],
 )
 def test_simple_comparison_node(
@@ -218,12 +168,8 @@
 
     # Check that first operand is a PropertyAccessNode
     assert isinstance(actual.first_operand, PropertyAccessNode)
-<<<<<<< HEAD
-    assert actual.first_operand.path == ["fakeProp"]
-=======
     assert actual.first_operand.path == expected_property_path
 
->>>>>>> b261a3f5
 
 @pytest.mark.parametrize("cel, args", [
     ("fakeProp in ['string', 12345, true]", ["string", 12345, True]),
