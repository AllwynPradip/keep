# This file contains the end-to-end tests for Keep.

# There are two mode of operations:
# 1. Running the tests locally
# 2. Running the tests in GitHub Actions

# Running the tests in GitHub Actions:
# - Look at the test-pr-e2e.yml file in the .github/workflows directory.

# Running the tests locally:
# 1. Spin up the environment using docker-compose.
#   for mysql: docker compose --project-directory . -f tests/e2e_tests/docker-compose-e2e-mysql.yml up -d
#   for postgres: docker compose --project-directory . -f tests/e2e_tests/docker-compose-e2e-postgres.yml up -d
# 2. Run the tests using pytest.
# e.g. poetry run coverage run --branch -m pytest -s tests/e2e_tests/

# NOTE: to clean the database, run
# docker compose stop
# docker compose --project-directory . -f tests/e2e_tests/docker-compose-e2e-mysql.yml down --volumes
# docker compose --project-directory . -f tests/e2e_tests/docker-compose-e2e-postgres.yml down --volumes

import os
import random
import re
import string
import time
from datetime import datetime

from playwright.sync_api import Page, expect
import pytest

from tests.e2e_tests.incidents_alerts_tests.incidents_alerts_setup import (
    setup_incidents_alerts,
)
from tests.e2e_tests.utils import (
    assert_connected_provider_count,
    assert_scope_text_count,
    delete_provider,
    init_e2e_test,
    install_webhook_provider,
    save_failure_artifacts,
    setup_console_listener,
    trigger_alert,
)

# SHAHAR: you can uncomment locally, but keep in github actions
# NOTE 2: to run the tests with a browser, uncomment this two lines:
# os.environ["PLAYWRIGHT_HEADLESS"] = "false"

# Adding a new test:
# 1. Manually:
#    - Create a new test function.
#    - Use the `browser` fixture to interact with the browser.
# 2. Automatically:
#    - Spin up the environment using docker-compose.
#    - Run "playwright codegen localhost:3000" (unset DYLD_LIBRARY_PATH)
#    - Copy the generated code to a new test function.


def get_workflow_yaml(file_name):
    file_path = os.path.join(os.path.dirname(__file__), file_name)
    with open(file_path, "r") as file:
        return file.read()


def close_all_toasts(page: Page):
    # First check if there are any toasts
    if page.locator(".Toastify__close-button").count() == 0:
        return

    # Try to close toasts with a shorter timeout and handle failures gracefully
    while page.locator(".Toastify__close-button").count() > 0:
        try:
            # Use first() to get the first toast and wait for it to be stable
            close_button = page.locator(".Toastify__close-button").first
            if close_button.is_visible():
                close_button.click(timeout=1000)
        except Exception:
            # If clicking fails (e.g. button disappeared), continue to next toast
            continue


def test_sanity(browser: Page):  # browser is actually a page object
    log_entries = []
    setup_console_listener(browser, log_entries)

    max_attempts = 3
    attempt = 0

    while attempt < max_attempts:
        try:
            # Verify server is up
            init_e2e_test(browser, wait_time=1)

            # Now try the navigation with increased timeout
            # Ignore queryparams suchas tenantId
            browser.wait_for_url(
                re.compile(r"http://localhost:3000/incidents(\?.*)?"), timeout=15000
            )
            assert "Keep" in browser.title()

            # If we get here, the test passed
            return

        except Exception:
            attempt += 1
            if attempt >= max_attempts:
                # Final attempt failed, save artifacts and re-raise
                save_failure_artifacts(browser, log_entries)
                raise

            # Wait before retry
            time.sleep(2)


def test_insert_new_alert(browser: Page, setup_page_logging, failure_artifacts):
    """
    Test to insert a new alert
    """
    log_entries = []
    setup_console_listener(browser, log_entries)

    try:
        init_e2e_test(
            browser,
            next_url="/providers",
        )
        base_url = "http://localhost:3000/providers"
        url_pattern = re.compile(f"{re.escape(base_url)}(\\?.*)?$")
        browser.wait_for_url(url_pattern)

        feed_badge = browser.get_by_test_id("menu-alerts-feed-badge")
        feed_count_before = int(feed_badge.text_content() or "0")

        # now Keep avatar will look like "K) Keep (Keep12345)"
        browser.get_by_role("button", name="K) Keep").click()
        browser.get_by_role("menuitem", name="Settings").click()
        browser.get_by_role("tab", name="Webhook").click()
        browser.get_by_role("button", name="Click to create an example").click()
        # just wait a bit
        browser.wait_for_timeout(2000)
        # refresh the page
        browser.reload()
        # wait for badge counter to update
        browser.wait_for_timeout(500)
        feed_badge = browser.get_by_test_id("menu-alerts-feed-badge")
        feed_count = int(feed_badge.text_content() or "0")
        assert feed_count > feed_count_before

        feed_link = browser.get_by_test_id("menu-alerts-feed-link")
        feed_link.click()
    except Exception:
        save_failure_artifacts(browser, log_entries)
        raise


def test_providers_page_is_accessible(
    browser: Page, setup_page_logging, failure_artifacts
):
    """
    Test to check if the providers page is accessible

    """
    log_entries = []
    setup_console_listener(browser, log_entries)
    try:
        init_e2e_test(
            browser,
            next_url="/signin?callbackUrl=http%3A%2F%2Flocalhost%3A3000%2Fproviders",
        )
        base_url = "http://localhost:3000/providers"
        url_pattern = re.compile(f"{re.escape(base_url)}(\\?.*)?$")
        browser.wait_for_url(url_pattern)
        # get the GCP Monitoring provider
        browser.locator("button:has-text('GCP Monitoring'):has-text('alert')").click()
        browser.get_by_role("button", name="Cancel").click()
        # connect resend provider
        browser.locator("button:has-text('Resend'):has-text('messaging')").click()
        browser.get_by_placeholder("Enter provider name").click()
        random_provider_name = "".join(
            [random.choice(string.ascii_letters) for i in range(10)]
        )
        browser.get_by_placeholder("Enter provider name").fill(random_provider_name)
        browser.get_by_placeholder("Enter provider name").press("Tab")
        browser.get_by_placeholder("Enter api_key").fill("bla")
        browser.get_by_role("button", name="Connect", exact=True).click()
        # wait a bit
        browser.wait_for_selector("text=Connected", timeout=15000)
        # make sure the provider is connected:
        # find and click the button containing the provider id in its nested elements
        provider_button = browser.locator(f"button:has-text('{random_provider_name}')")
        provider_button.click()
    except Exception:
        save_failure_artifacts(browser, log_entries)
        raise


def test_provider_validation(browser: Page, setup_page_logging, failure_artifacts):
    """
    Test field validation for provider fields.
    """
    log_entries = []
    setup_console_listener(browser, log_entries)
    try:
        init_e2e_test(browser, next_url="/signin")
        # using Kibana Provider
        browser.get_by_role("link", name="Providers").click()
        browser.locator("button:has-text('Kibana'):has-text('alert')").click()
        # test required fields
        connect_btn = browser.get_by_role("button", name="Connect", exact=True)
        cancel_btn = browser.get_by_role("button", name="Cancel", exact=True)
        error_msg = browser.locator("p.tremor-TextInput-errorMessage")
        connect_btn.click()
        expect(error_msg).to_have_count(3)
        cancel_btn.click()
        # test `any_http_url` field validation
        browser.locator("button:has-text('Kibana'):has-text('alert')").click()
        host_input = browser.get_by_placeholder("Enter kibana_host")
        host_input.fill("invalid url")
        expect(error_msg).to_have_count(1)
        host_input.fill("http://localhost")
        expect(error_msg).to_be_hidden()
        host_input.fill("https://keep.kb.us-central1.gcp.cloud.es.io")
        expect(error_msg).to_be_hidden()
        # test `port` field validation
        port_input = browser.get_by_placeholder("Enter kibana_port")
        port_input.fill("invalid port")
        expect(error_msg).to_have_count(1)
        port_input.fill("0")
        expect(error_msg).to_have_count(1)
        port_input.fill("65_536")
        expect(error_msg).to_have_count(1)
        port_input.fill("9243")
        expect(error_msg).to_be_hidden()
        cancel_btn.click()

        # using Teams Provider
        browser.locator("button:has-text('Teams'):has-text('messaging')").click()
        # test `https_url` field validation
        url_input = browser.get_by_placeholder("Enter webhook_url")
        url_input.fill("random url")
        expect(error_msg).to_have_count(1)
        url_input.fill("http://localhost")
        expect(error_msg).to_have_count(1)
        url_input.fill("http://example.com")
        expect(error_msg).to_have_count(1)
        url_input.fill("https://example.c")
        expect(error_msg).to_have_count(1)
        url_input.fill("https://example.com")
        expect(error_msg).to_be_hidden()
        cancel_btn.click()

        # using Site24x7 Provider
        browser.locator("button:has-text('Site24x7'):has-text('alert')").click()
        # test `tld` field validation
        tld_input = browser.get_by_placeholder("Enter zohoAccountTLD")
        tld_input.fill("random")
        expect(error_msg).to_have_count(1)
        tld_input.fill("")
        expect(error_msg).to_have_count(1)
        tld_input.fill(".com")
        expect(error_msg).to_be_hidden()
        cancel_btn.click()

        # using MongoDB Provider
        browser.locator("button:has-text('MongoDB'):has-text('data')").click()
        # test `multihost_url` field validation
        host_input = browser.get_by_placeholder("Enter host")
        host_input.fill("random")
        expect(error_msg).to_have_count(1)
        host_input.fill("host.com:5000")
        expect(error_msg).to_have_count(1)
        host_input.fill("host1.com:5000,host2.com:3000")
        expect(error_msg).to_have_count(1)
        host_input.fill("mongodb://host1.com:5000,mongodb+srv://host2.com:3000")
        expect(error_msg).to_have_count(1)
        host_input.fill("mongodb://host.com:3000")
        expect(error_msg).to_be_hidden()
        host_input.fill("mongodb://localhost:3000,localhost:5000")
        expect(error_msg).to_be_hidden()
        cancel_btn.click()

        # using Kafka Provider
        browser.locator("button:has-text('Kafka'):has-text('queue')").click()
        # test `no_scheme_multihost_url` field validation
        host_input = browser.get_by_placeholder("Enter host")
        host_input.fill("*.")
        expect(error_msg).to_have_count(1)
        host_input.fill("host.com:5000")
        expect(error_msg).to_be_hidden()
        host_input.fill("host1.com:5000,host2.com:3000")
        expect(error_msg).to_be_hidden()
        host_input.fill("http://host1.com:5000,https://host2.com:3000")
        expect(error_msg).to_have_count(1)
        host_input.fill("http://host.com:3000")
        expect(error_msg).to_be_hidden()
        host_input.fill("mongodb://localhost:3000,localhost:5000")
        expect(error_msg).to_be_hidden()
        cancel_btn.click()

        # using Postgres provider
        browser.get_by_role("link", name="Providers").click()
        browser.locator("button:has-text('PostgreSQL'):has-text('data')").click()
        # test `no_scheme_url` field validation
        host_input = browser.get_by_placeholder("Enter host")
        host_input.fill("*.")
        expect(error_msg).to_have_count(1)
        host_input.fill("localhost:5000")
        expect(error_msg).to_be_hidden()
        host_input.fill("https://host.com:3000")
        expect(error_msg).to_be_hidden()
    except Exception:
        save_failure_artifacts(browser, log_entries)
        raise


def test_provider_deletion(browser: Page):
    log_entries = []
    setup_console_listener(browser, log_entries)
    provider_name = "playwright_test_" + datetime.now().strftime("%Y%m%d%H%M%S")
    try:

        # Checking deletion after Creation
        init_e2e_test(browser, next_url="/signin")
        browser.get_by_role("link", name="Providers").hover()
        browser.get_by_role("link", name="Providers").click()
        install_webhook_provider(
            browser=browser,
            provider_name=provider_name,
            webhook_url="http://keep-backend:8080",
            webhook_action="GET",
        )
        browser.wait_for_timeout(500)
        assert_connected_provider_count(
            browser=browser,
            provider_type="Webhook",
            provider_name=provider_name,
            provider_count=1,
        )
        delete_provider(
            browser=browser, provider_type="Webhook", provider_name=provider_name
        )
        assert_connected_provider_count(
            browser=browser,
            provider_type="Webhook",
            provider_name=provider_name,
            provider_count=0,
        )

        # Checking deletion after Creation + Updation
        install_webhook_provider(
            browser=browser,
            provider_name=provider_name,
            webhook_url="http://keep-backend:8080",
            webhook_action="GET",
        )
        browser.wait_for_timeout(500)
        assert_connected_provider_count(
            browser=browser,
            provider_type="Webhook",
            provider_name=provider_name,
            provider_count=1,
        )
        # Updating provider
        browser.locator(
            f"button:has-text('Webhook'):has-text('Connected'):has-text('{provider_name}')"
        ).click()
        browser.get_by_placeholder("Enter url").clear()
        browser.get_by_placeholder("Enter url").fill("https://this_is_UwU")

        browser.get_by_role("button", name="Update", exact=True).click()
        browser.wait_for_timeout(500)
        # Refreshing the scope
        browser.get_by_role("button", name="Validate Scopes", exact=True).click()
        browser.wait_for_timeout(500)
        assert_scope_text_count(
            browser=browser, contains_text="HTTPSConnectionPool", count=1
        )
        browser.mouse.click(10, 10)
        delete_provider(
            browser=browser, provider_type="Webhook", provider_name=provider_name
        )
        assert_connected_provider_count(
            browser=browser,
            provider_type="Webhook",
            provider_name=provider_name,
            provider_count=0,
        )
    except Exception:
        save_failure_artifacts(browser, log_entries)
        raise


def test_add_workflow(browser: Page, setup_page_logging, failure_artifacts):
    """
    Test to add a workflow node
    """
    page = browser
    log_entries = []
    setup_console_listener(page, log_entries)
    try:
        init_e2e_test(browser, next_url="/signin")
        page.get_by_role("link", name="Workflows").click()
        page.get_by_role("button", name="Start from scratch").click()
        page.get_by_placeholder("Set the name").click()
        page.get_by_placeholder("Set the name").press("ControlOrMeta+a")
        page.get_by_placeholder("Set the name").fill("Example Console Workflow")
        page.get_by_placeholder("Set the name").press("Tab")
        page.get_by_placeholder("Set the description").fill(
            "Example workflow description"
        )
        page.get_by_test_id("wf-add-trigger-button").first.click()
        page.get_by_text("Manual").click()
        page.get_by_test_id("wf-add-step-button").first.click()
        page.get_by_placeholder("Search...").click()
        page.get_by_placeholder("Search...").fill("cons")
        page.get_by_text("console-action").click()
        page.wait_for_timeout(500)
        page.locator(".react-flow__node:has-text('console-action')").click()
        page.get_by_placeholder("message", exact=True).click()
        page.get_by_placeholder("message", exact=True).fill("Hello world!")
        page.get_by_test_id("wf-editor-configure-save-button").click()
        page.wait_for_url(re.compile("http://localhost:3000/workflows/.*"))
        expect(page.get_by_test_id("wf-name")).to_contain_text(
            "Example Console Workflow"
        )
        expect(page.get_by_test_id("wf-description")).to_contain_text(
            "Example workflow description"
        )
        expect(page.get_by_test_id("wf-revision").first).to_contain_text("Revision 1")
    except Exception:
        save_failure_artifacts(page, log_entries)
        raise


def test_test_run_workflow(browser: Page):
    """
    Test to test run a workflow
    """
    page = browser
    log_entries = []
    setup_console_listener(page, log_entries)
    try:
        init_e2e_test(browser, next_url="/signin")
        page.get_by_role("link", name="Workflows").click()
        page.wait_for_url("**/workflows")
        page.wait_for_timeout(500)

        if page.locator('[data-testid="workflows-exist-state"]').is_visible():
            page.get_by_role("button", name="Create workflow").click()
            page.get_by_role("button", name="Start from scratch").click()
        elif page.locator('[data-testid="no-workflows-state"]').is_visible():
            page.get_by_role("button", name="Start from scratch").click()
        else:
            raise Exception("Unknown state is visible for workflows page")

        page.wait_for_url("http://localhost:3000/workflows/builder")
        page.get_by_placeholder("Set the name").click()
        page.get_by_placeholder("Set the name").press("ControlOrMeta+a")
        page.get_by_placeholder("Set the name").fill("Test Run Workflow")
        page.get_by_placeholder("Set the name").press("Tab")
        page.get_by_placeholder("Set the description").fill(
            "Test Run workflow description"
        )
        page.get_by_test_id("wf-add-trigger-button").first.click()
        page.get_by_text("Manual").click()
        page.get_by_test_id("wf-add-step-button").first.click()
        page.get_by_placeholder("Search...").click()
        page.get_by_placeholder("Search...").fill("cons")
        page.get_by_text("console-action").click()
        page.get_by_placeholder("message", exact=True).click()
        page.get_by_placeholder("message", exact=True).fill("Hello world!")
        page.get_by_test_id("wf-editor-configure-save-button").click()
        page.wait_for_url(re.compile(r"http://localhost:3000/workflows/(?!builder).*"))
        page.get_by_text("Builder").click()
        page.get_by_test_id("wf-builder-main-test-run-button").click()
        page.wait_for_selector("text=Workflow Execution Results")
    except Exception:
        save_failure_artifacts(page, log_entries)
        raise


def test_paste_workflow_yaml_quotes_preserved(browser: Page):
    # browser is actually a page object
    page = browser

    log_entries = []
    setup_console_listener(page, log_entries)

    workflow_yaml = get_workflow_yaml("workflow-quotes-sample.yaml")

    try:
        init_e2e_test(browser, next_url="/workflows")
        page.get_by_role("button", name="Upload Workflows").click()
        page.get_by_test_id("text-area").click()
        page.get_by_test_id("text-area").fill(workflow_yaml)
        page.get_by_role("button", name="Load", exact=True).click()
        page.wait_for_url(re.compile("http://localhost:3000/workflows/.*"))
        page.get_by_role("tab", name="YAML Definition").click()
        yaml_editor_container = page.get_by_test_id("wf-detail-yaml-editor-container")
        # Copy the YAML content to the clipboard
        yaml_editor_container.get_by_test_id("copy-yaml-button").click()
        # Get the clipboard content
        clipboard_text = page.evaluate(
            """async () => {
            return await navigator.clipboard.readText();
        }"""
        )
        # Remove all whitespace characters from the YAML content for comparison
        normalized_original = re.sub(r"\s", "", workflow_yaml)
        normalized_clipboard = re.sub(r"\s", "", clipboard_text)
        assert normalized_clipboard == normalized_original
    except Exception:
        save_failure_artifacts(page, log_entries)
        raise


def test_add_upload_workflow_with_alert_trigger(browser: Page):
    log_entries = []
    setup_console_listener(browser, log_entries)
    try:
        init_e2e_test(browser, next_url="/signin")
        browser.get_by_role("link", name="Workflows").hover()
        browser.get_by_role("link", name="Workflows").click()
        browser.get_by_role("button", name="Upload Workflows").click()
        file_input = browser.locator("#workflowFile")
        file_input.set_input_files("./tests/e2e_tests/workflow-sample.yaml")
        browser.get_by_role("button", name="Upload")
        # new behavior: is redirecting to the detail page of the workflow, so we need to go back to the list page
        browser.wait_for_url(re.compile("http://localhost:3000/workflows/.*"))
        browser.wait_for_timeout(500)
        trigger_alert("prometheus")
        browser.wait_for_timeout(2000)
        browser.goto("http://localhost:3000/workflows")
        # wait for prometheus to fire an alert and workflow to run
        browser.reload()
        workflow_card = browser.locator(
            "[data-testid^='workflow-tile-']",
            has_text="test_add_upload_workflow_with_alert_trigger",
        )
        expect(workflow_card).not_to_contain_text("No data available")
    except Exception:
        save_failure_artifacts(browser, log_entries)
        raise


def test_monaco_editor_npm(browser: Page):
    log_entries = []
    setup_console_listener(browser, log_entries)
    try:
        init_e2e_test(browser, next_url="/signin")
        browser.route(
            "**/*",
            lambda route, request: (
                route.abort()
                if not request.url.startswith("http://localhost")
                else route.continue_()
            ),
        )
        browser.get_by_role("link", name="Workflows").click()
        browser.get_by_role("button", name="Upload Workflows").click()
        file_input = browser.locator("#workflowFile")
        file_input.set_input_files("./tests/e2e_tests/workflow-sample-npm.yaml")
        browser.get_by_role("button", name="Upload")
        browser.wait_for_url(re.compile("http://localhost:3000/workflows/.*"))
        browser.get_by_role("tab", name="YAML Definition").click()
        editor_container = browser.get_by_test_id("wf-detail-yaml-editor-container")
        expect(editor_container).not_to_contain_text(
            "Error loading Monaco Editor from CDN"
        )
    except Exception:
        save_failure_artifacts(browser, log_entries)
        raise


def test_yaml_editor_yaml_valid(browser: Page):
    log_entries = []
    setup_console_listener(browser, log_entries)

    try:
        init_e2e_test(browser, next_url="/signin")
        browser.get_by_role("link", name="Workflows").click()
        browser.get_by_role("button", name="Upload Workflows").click()
        file_input = browser.locator("#workflowFile")
        file_input.set_input_files("./tests/e2e_tests/workflow-valid-sample.yaml")
        browser.get_by_role("button", name="Upload")
        browser.wait_for_url(re.compile("http://localhost:3000/workflows/.*"))
        browser.get_by_role("tab", name="YAML Definition").click()
        yaml_editor = browser.get_by_test_id("wf-detail-yaml-editor-container")
        expect(yaml_editor).to_be_visible()
        expect(
            yaml_editor.get_by_test_id(
                "wf-yaml-editor-validation-errors-no-errors"
            ).first
        ).to_be_visible()
    except Exception:
        save_failure_artifacts(browser, log_entries)
        raise


def test_yaml_editor_yaml_invalid(browser: Page):
    log_entries = []
    setup_console_listener(browser, log_entries)

    try:
        init_e2e_test(browser, next_url="/signin")
        browser.get_by_role("link", name="Workflows").click()
        browser.get_by_role("button", name="Upload Workflows").click()
        file_input = browser.locator("#workflowFile")
        file_input.set_input_files("./tests/e2e_tests/workflow-invalid-sample.yaml")
        browser.get_by_role("button", name="Upload")
        browser.wait_for_url(re.compile("http://localhost:3000/workflows/.*"))
        browser.get_by_role("tab", name="YAML Definition").click()
        yaml_editor = browser.get_by_test_id("wf-detail-yaml-editor-container")
        expect(yaml_editor).to_be_visible()
        errors_list = yaml_editor.get_by_test_id(
            "wf-yaml-editor-validation-errors-list"
        ).first
        summary = yaml_editor.get_by_test_id(
            "wf-yaml-editor-validation-errors-summary"
        ).first
        summary.click()
        expect(summary).to_contain_text("11 validation errors")
        expect(errors_list).to_contain_text(
            "String is shorter than the minimum length of 1."
        )
        expect(errors_list).to_contain_text('Missing property "provider".')
        expect(errors_list).to_contain_text(
            "Property provider_invalid_prop is not allowed."
        )
        expect(errors_list).to_contain_text(
            "Property message_invalid_prop is not allowed."
        )
        expect(errors_list).to_contain_text("Property enrich_incident is not allowed.")
        expect(errors_list).to_contain_text("Property enrich_alert is not allowed.")
        expect(errors_list).to_contain_text(
            re.compile(
                r"Variable.*steps\.clickhouse-step\.results\.level.*step doesn\'t exist"
            )
        )

    except Exception:
        save_failure_artifacts(browser, log_entries)
        raise


def test_workflow_inputs(browser: Page):
    page = browser
    log_entries = []
    setup_console_listener(browser, log_entries)
    try:
        init_e2e_test(browser, next_url="/signin")
        page.goto("http://localhost:3000/workflows")
        page.get_by_role("button", name="Upload Workflows").click()
        file_input = page.locator("#workflowFile")
        file_input.set_input_files("./tests/e2e_tests/workflow-inputs-alert.yaml")
        page.get_by_role("button", name="Upload")
        page.wait_for_url(re.compile("http://localhost:3000/workflows/.*"))
        page.get_by_test_id("wf-run-now-button").click()
        page.locator("div").filter(
            has_text=re.compile(
                r"^nodefault \*A no default examplesThis field is required$"
            )
        ).get_by_role("textbox").fill("shalom")
        page.get_by_role("button", name="Run", exact=True).click()
        alert_dependencies_form = page.get_by_test_id("wf-alert-dependencies-form")
        expect(alert_dependencies_form).to_be_visible()
        alert_dependencies_form.locator("input[name='name']").fill("GrafanaDown")
        alert_dependencies_form.get_by_test_id(
            "wf-alert-dependencies-form-submit"
        ).click()
        page.wait_for_url(re.compile("http://localhost:3000/workflows/.*/runs/.*"))
        page.get_by_role("button", name="Running action echo 0s").click()
        expect(page.locator(".bg-gray-100 > .overflow-auto").first).to_contain_text(
            "Input Nodefault: shalom"
        )
        expect(page.locator(".bg-gray-100 > .overflow-auto").first).to_contain_text(
            "Alert Name: GrafanaDown"
        )
    except Exception:
        save_failure_artifacts(page, log_entries)
        raise


def test_workflow_test_run(browser: Page):
    page = browser
    log_entries = []
    setup_console_listener(browser, log_entries)
    yaml_content = get_workflow_yaml("workflow-inputs-alert.yaml")
    try:
        init_e2e_test(browser, next_url="/signin")
        page.goto("http://localhost:3000/workflows")
        page.get_by_role("button", name="Create workflow").click()
        page.get_by_role("button", name="Start from scratch").click()
        page.get_by_test_id("wf-open-editor-button").click()
        editor = page.get_by_test_id("wf-builder-yaml-editor").locator(".monaco-editor")
        editor.click()
        page.keyboard.press("ControlOrMeta+KeyA")
        page.keyboard.press("Backspace")
        page.evaluate(
            """async (text) => {
            return await navigator.clipboard.writeText(text);
        }""",
            yaml_content,
        )
        page.keyboard.press("ControlOrMeta+KeyV")
        page.wait_for_timeout(500)
        page.get_by_test_id("wf-builder-main-test-run-button").click()
        # Fill inputs
        page.locator("div").filter(
            has_text=re.compile(
                r"^nodefault \*A no default examplesThis field is required$"
            )
        ).get_by_role("textbox").fill("shalom")
        page.get_by_role("button", name="Run", exact=True).click()
        # Fill alert dependencies
        alert_dependencies_form = page.get_by_test_id("wf-alert-dependencies-form")
        expect(alert_dependencies_form).to_be_visible()
        alert_dependencies_form.locator("input[name='name']").fill("GrafanaDown")
        alert_dependencies_form.get_by_test_id(
            "wf-alert-dependencies-form-submit"
        ).click()
        results = page.get_by_test_id("wf-test-run-results")
        expect(results).to_be_visible()
        results.get_by_role("button", name="Running action echo").click()
        expect(results).to_contain_text("GrafanaDown")
        expect(results).not_to_contain_text("Failed to run step")
    except Exception:
        save_failure_artifacts(page, log_entries)
        raise


def test_workflow_unsaved_changes(browser: Page):
    page = browser
    log_entries = []
    setup_console_listener(browser, log_entries)
    try:
        init_e2e_test(browser, next_url="/signin")
        page.goto("http://localhost:3000/workflows")
        page.get_by_role("button", name="Upload Workflows").click()
        file_input = page.locator("#workflowFile")
        file_input.set_input_files("./tests/e2e_tests/workflow-inputs.yaml")
        page.get_by_role("button", name="Upload")
        page.wait_for_url(re.compile("http://localhost:3000/workflows/.*"))
        page.get_by_role("tab", name="Builder").click()
        page.locator("[data-testid='workflow-node']").filter(has_text="echo").click()
        page.get_by_test_id("wf-editor-step-name-input").click()
        page.get_by_test_id("wf-editor-step-name-input").fill("echo-test")
        page.wait_for_timeout(300)
        page.get_by_test_id("wf-run-now-button").click()
        unsaved_ui_form = page.get_by_test_id("wf-ui-unsaved-changes-form")
        expect(unsaved_ui_form).to_be_visible()
        unsaved_ui_form.get_by_test_id("wf-unsaved-changes-save-and-run").click()
        page.locator("div").filter(
            has_text=re.compile(
                r"^nodefault \*A no default examplesThis field is required$"
            )
        ).get_by_role("textbox").fill("shalom")
        page.get_by_role("button", name="Run", exact=True).click()
        page.wait_for_url(re.compile("http://localhost:3000/workflows/.*/runs/.*"))
        log_step = page.get_by_role("button", name="Running action echo-test")
        expect(log_step).to_be_visible()
        close_all_toasts(page)
        page.get_by_role("link", name="Workflow Details").click()
        page.get_by_role("tab", name="YAML Definition").click()
        page.get_by_test_id("wf-detail-yaml-editor").get_by_label(
            "Editor content"
        ).fill("random string")
        page.get_by_test_id("wf-run-now-button").click()
        yaml_unsaved_form = page.get_by_test_id("wf-yaml-unsaved-changes-form")
        expect(yaml_unsaved_form).to_be_visible()
        yaml_unsaved_form.get_by_test_id("wf-unsaved-changes-discard-and-run").click()
        page.locator("div").filter(
            has_text=re.compile(
                r"^nodefault \*A no default examplesThis field is required$"
            )
        ).get_by_role("textbox").fill("shalom")
        page.get_by_test_id("wf-inputs-form-submit").click()
        page.wait_for_url(re.compile("http://localhost:3000/workflows/.*/runs/.*"))
    except Exception:
        save_failure_artifacts(page, log_entries)
        raise


@pytest.fixture(scope="module")
def setup_alerts_and_incidents():
    print("Setting up alerts and incidents...")
    test_data = setup_incidents_alerts()
    yield test_data


def test_run_workflow_from_alert_and_incident(
    browser: Page, setup_alerts_and_incidents
):
    page = browser
    log_entries = []
    setup_console_listener(browser, log_entries)
    try:
        init_e2e_test(browser, next_url="/signin")
        page.goto("http://localhost:3000/workflows")
        page.get_by_role("button", name="Upload Workflows").click()
        file_input = page.locator("#workflowFile")
        file_input.set_input_files(
            [
                "./tests/e2e_tests/workflow-alert-log.yaml",
                "./tests/e2e_tests/workflow-incident-log.yaml",
            ]
        )
        page.get_by_role("button", name="Upload")
        expect(page.get_by_text("2 workflows uploaded successfully")).to_be_visible()
        # Run workflow from incident
        page.goto("http://localhost:3000/incidents")
        # wait for the incidents facets to load, so it doesn't interfere with the dropdown
        page.wait_for_selector("[data-testid='facet-value']")
        page.wait_for_timeout(500)
        page.get_by_test_id("incidents-table").get_by_test_id(
            "dropdown-menu-button"
        ).first.click()
        page.get_by_test_id("dropdown-menu-list").get_by_role(
            "button", name="Run workflow"
        ).click()
        modal = page.get_by_test_id("manual-run-workflow-modal")
        page.wait_for_timeout(200)
        expect(modal).to_be_visible()
        page.wait_for_timeout(200)
        modal.get_by_test_id("manual-run-workflow-select-control").click()
        modal.get_by_role(
            "option", name=re.compile(r"Log every incident")
        ).first.click()
        modal.get_by_role("button", name="Run").click()
        expect(page.get_by_text("Workflow started successfully")).to_be_visible()
        # Run workflow from alert
        page.goto("http://localhost:3000/alerts/feed")
        # wait for the alerts facets to load, so it doesn't interfere with the dropdown
        page.wait_for_selector("[data-testid='facet-value']")
        page.wait_for_timeout(500)
        page.get_by_test_id("alerts-table").locator(
            "[data-column-id='alertMenu']"
        ).first.get_by_test_id("dropdown-menu-button").click()
        page.get_by_test_id("dropdown-menu-list").get_by_role(
            "button", name="Run workflow"
        ).click()
        modal = page.get_by_test_id("manual-run-workflow-modal")
        modal.get_by_test_id("manual-run-workflow-select-control").click()
        modal.get_by_role("option", name=re.compile(r"Log every alert")).click()
        modal.get_by_role("button", name="Run").click()
        expect(page.get_by_text("Workflow started successfully")).to_be_visible()
    except Exception:
        save_failure_artifacts(page, log_entries)
        raise


def test_run_interval_workflow(browser: Page):
    page = browser
    log_entries = []
    setup_console_listener(browser, log_entries)
    try:
        init_e2e_test(browser, next_url="/signin")
        page.goto("http://localhost:3000/workflows")
        page.get_by_role("button", name="Upload Workflows").click()
        file_input = page.locator("#workflowFile")
        file_input.set_input_files(
            [
                "./tests/e2e_tests/workflow-interval.yaml",
            ]
        )
        page.get_by_role("button", name="Upload")
        expect(page.get_by_text("1 workflow uploaded successfully")).to_be_visible()
        page.wait_for_timeout(
            10000
        )  # wait 10 seconds to let interval workflow run few times
        page.reload()
        rows = page.locator("table tr", has_text="Interval workflow")
        expect(rows).not_to_have_count(0)
        executions_count = rows.count()
<<<<<<< HEAD
        assert executions_count >= 4 and executions_count <= 6
=======
        assert executions_count >= 4 and executions_count <= 8
>>>>>>> 4472e9ce

    except Exception:
        save_failure_artifacts(page, log_entries)
        raise<|MERGE_RESOLUTION|>--- conflicted
+++ resolved
@@ -873,11 +873,7 @@
         rows = page.locator("table tr", has_text="Interval workflow")
         expect(rows).not_to_have_count(0)
         executions_count = rows.count()
-<<<<<<< HEAD
-        assert executions_count >= 4 and executions_count <= 6
-=======
         assert executions_count >= 4 and executions_count <= 8
->>>>>>> 4472e9ce
 
     except Exception:
         save_failure_artifacts(page, log_entries)
