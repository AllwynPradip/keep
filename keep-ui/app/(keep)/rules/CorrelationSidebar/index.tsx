--- conflicted
+++ resolved
@@ -93,10 +93,7 @@
         incidentPrefix: selectedRule.incident_prefix || "",
         multiLevel: selectedRule.multi_level,
         multiLevelPropertyName: selectedRule.multi_level_property_name || "",
-<<<<<<< HEAD
-=======
         threshold: selectedRule.threshold || 1,
->>>>>>> b261a3f5
       };
     }
 
