import io
import logging
import os
import random
import uuid
from typing import Tuple

import celpy
import requests
import validators
from fastapi import HTTPException

from keep.api.models.query import QueryDto
from keep.api.models.workflow import PreparsedWorkflowDTO, ProviderDTO
from keep.functions import cyaml
from keep.parser.parser import Parser
from keep.providers.providers_factory import ProvidersFactory
from keep.workflowmanager.dal.factories import create_workflow_repository
from keep.workflowmanager.dal.models.workflowdalmodel import WorkflowDalModel
from keep.workflowmanager.workflow import Workflow


class WorkflowStore:

    def __init__(self, workflow_repository=None):
        self.parser = Parser()
        self.logger = logging.getLogger(__name__)
        self.celpy_env = celpy.Environment()
        self.workflow_repository = workflow_repository or create_workflow_repository()

    def get_workflow_execution(
        self,
        tenant_id: str,
        workflow_execution_id: str,
        is_test_run: bool | None = None,
    ):
        workflow_execution = self.workflow_repository.get_workflow_execution(
            tenant_id, workflow_execution_id, is_test_run
        )

        if not workflow_execution:
            raise HTTPException(
                status_code=404,
                detail=f"Workflow execution {workflow_execution_id} not found",
            )

        return workflow_execution

    def get_workflow_execution_with_logs(
        self,
        tenant_id: str,
        workflow_execution_id: str,
        is_test_run: bool | None = None,
    ):
        execution_with_logs = self.workflow_repository.get_workflow_execution_with_logs(
            tenant_id, workflow_execution_id, is_test_run
        )

        if not execution_with_logs:
            raise HTTPException(
                status_code=404,
                detail=f"Workflow execution {workflow_execution_id} not found",
            )

        return execution_with_logs

    def create_workflow(
        self,
        tenant_id: str,
        created_by,
        workflow: dict,
        force_update: bool = True,
        lookup_by_name: bool = False,
    ):
        workflow_id = workflow.get("id")
        self.logger.info(f"Creating workflow {workflow_id}")
        interval = self.parser.parse_interval(workflow)
        if not workflow.get("name"):  # workflow name is None or empty string
            workflow_name = workflow_id
            workflow["name"] = workflow_name
        else:
            workflow_name = workflow.get("name")

        workflow_db = self.workflow_repository.add_or_update_workflow(
            id=str(uuid.uuid4()),
            name=workflow_name,
            tenant_id=tenant_id,
            description=workflow.get("description"),
            created_by=created_by,
            updated_by=created_by,
            interval=interval,
            is_disabled=Parser.parse_disabled(workflow),
            workflow_raw=cyaml.dump(workflow, width=99999),
            force_update=force_update,
            lookup_by_name=lookup_by_name,
        )
        self.logger.info(
            f"Workflow {workflow_db.id}, {workflow_db.revision} created successfully"
        )
        return workflow_db

    def delete_workflow(self, tenant_id, workflow_id):
        self.logger.info(f"Deleting workflow {workflow_id}")
        workflow = self.workflow_repository.get_workflow_by_id(tenant_id, workflow_id)
        if not workflow:
            raise HTTPException(
                status_code=404, detail=f"Workflow {workflow_id} not found"
            )
        if workflow.provisioned:
            raise HTTPException(403, detail="Cannot delete a provisioned workflow")
        try:
            self.workflow_repository.delete_workflow(tenant_id, workflow_id)
        except Exception as e:
            self.logger.exception(f"Error deleting workflow {workflow_id}: {str(e)}")
            raise HTTPException(
                status_code=500, detail=f"Failed to delete workflow {workflow_id}"
            )

    def _parse_workflow_to_dict(self, workflow_path: str) -> dict:
        """
        Parse a workflow to a dictionary from either a file or a URL.

        Args:
            workflow_path (str): a URL or a file path

        Returns:
            dict: Dictionary with the workflow information
        """
        self.logger.debug("Parsing workflow")
        # If the workflow is a URL, get the workflow from the URL
        if validators.url(workflow_path) is True:
            response = requests.get(workflow_path)
            return self._read_workflow_from_stream(io.StringIO(response.text))
        else:
            # else, get the workflow from the file
            with open(workflow_path, "r") as file:
                return self._read_workflow_from_stream(file)

    def get_raw_workflow(self, tenant_id: str, workflow_id: str) -> str:
        workflow = self.workflow_repository.get_workflow_by_id(tenant_id, workflow_id)
        if not workflow:
            raise HTTPException(
                status_code=404,
                detail=f"Workflow {workflow_id} not found",
            )
        return self.format_workflow_yaml(workflow.workflow_raw)

    def get_workflow(self, tenant_id: str, workflow_id: str) -> Workflow:
        workflow = self.workflow_repository.get_workflow_by_id(tenant_id, workflow_id)
        if not workflow:
            raise HTTPException(
                status_code=404,
                detail=f"Workflow {workflow_id} not found",
            )
        workflow_yaml = cyaml.safe_load(workflow.workflow_raw)
        workflow = self.parser.parse(
            tenant_id,
            workflow_yaml,
            workflow_db_id=workflow.id,
            workflow_revision=workflow.revision,
            is_test=workflow.is_test,
        )
        if len(workflow) > 1:
            raise HTTPException(
                status_code=500,
                detail=f"More than one workflow with id {workflow_id} found",
            )
        elif workflow:
            return workflow[0]
        else:
            raise HTTPException(
                status_code=404,
                detail=f"Workflow {workflow_id} not found",
            )

    def get_workflow_from_dict(self, tenant_id: str, workflow_dict: dict) -> Workflow:
        logging.info("Parsing workflow from dict", extra={"workflow": workflow_dict})
        workflow = self.parser.parse(tenant_id, workflow_dict)
        if workflow:
            return workflow[0]
        else:
            raise HTTPException(
                status_code=500,
                detail="Unable to parse workflow from dict",
            )

    def get_all_workflows(
        self, tenant_id: str, exclude_disabled: bool = False
    ) -> list[WorkflowDalModel]:
        # list all tenant's workflows
        workflows = self.workflow_repository.get_all_workflows(
            tenant_id, exclude_disabled
        )
        return workflows

    def get_all_workflows_with_last_execution(
        self,
        tenant_id: str,
        cel: str = None,
        limit: int = None,
        offset: int = None,
        sort_by: str = None,
        sort_dir: str = None,
        session=None,
    ):
        # list all tenant's workflows
        return self.workflow_repository.get_workflows_with_last_executions_v2(
            tenant_id=tenant_id,
            cel=cel,
            limit=limit,
            offset=offset,
            sort_by=sort_by,
            sort_dir=sort_dir,
<<<<<<< HEAD
            fetch_last_executions=15,
=======
            fetch_last_executions=25,
            session=session,
>>>>>>> cd029548
        )

    def get_all_workflows_yamls(self, tenant_id: str) -> list[str]:
        # list all tenant's workflows yamls (Workflow.workflow_raw)
        return list(self.workflow_repository.get_all_workflows_yamls(tenant_id))

    def get_workflows_from_path(
        self,
        tenant_id,
        workflow_path: str | tuple[str],
        providers_file: str = None,
        actions_file: str = None,
    ) -> list[Workflow]:
        """Backward compatibility method to get workflows from a path.

        Args:
            workflow_path (str | tuple[str]): _description_
            providers_file (str, optional): _description_. Defaults to None.

        Returns:
            list[Workflow]: _description_
        """
        # get specific workflows, the original interface
        # to interact with workflows
        workflows = []
        if isinstance(workflow_path, tuple):
            for workflow_url in workflow_path:
                workflow_yaml = self._parse_workflow_to_dict(workflow_url)
                workflows.extend(
                    self.parser.parse(
                        tenant_id, workflow_yaml, providers_file, actions_file
                    )
                )
        elif os.path.isdir(workflow_path):
            workflows.extend(
                self._get_workflows_from_directory(
                    tenant_id, workflow_path, providers_file, actions_file
                )
            )
        else:
            workflow_yaml = self._parse_workflow_to_dict(workflow_path)
            workflows = self.parser.parse(
                tenant_id, workflow_yaml, providers_file, actions_file
            )

        return workflows

    def _get_workflows_from_directory(
        self,
        tenant_id,
        workflows_dir: str,
        providers_file: str = None,
        actions_file: str = None,
    ) -> list[Workflow]:
        """
        Run workflows from a directory.

        Args:
            workflows_dir (str): A directory containing workflows yamls.
            providers_file (str, optional): The path to the providers yaml. Defaults to None.
        """
        workflows = []
        for file in os.listdir(workflows_dir):
            if file.endswith(".yaml") or file.endswith(".yml"):
                self.logger.info(f"Getting workflows from {file}")
                parsed_workflow_yaml = self._parse_workflow_to_dict(
                    os.path.join(workflows_dir, file)
                )
                try:
                    workflows.extend(
                        self.parser.parse(
                            tenant_id,
                            parsed_workflow_yaml,
                            providers_file,
                            actions_file,
                        )
                    )
                    self.logger.info(f"Workflow from {file} fetched successfully")
                except Exception as e:
                    print(e)
                    self.logger.error(
                        f"Error parsing workflow from {file}", extra={"exception": e}
                    )
        return workflows

    @staticmethod
    def format_workflow_yaml(yaml_string: str) -> str:
        yaml_content = cyaml.safe_load(yaml_string)
        if "workflow" in yaml_content:
            yaml_content = yaml_content["workflow"]
        # backward compatibility
        elif "alert" in yaml_content:
            yaml_content = yaml_content["alert"]
        valid_workflow_yaml = {"workflow": yaml_content}
        return cyaml.dump(valid_workflow_yaml, width=99999)

    @staticmethod
    def pre_parse_workflow_yaml(yaml_content):
        parser = Parser()

        if "workflow" in yaml_content:
            yaml_content = yaml_content["workflow"]
        # backward compatibility
        elif "alert" in yaml_content:
            yaml_content = yaml_content["alert"]

        workflow_name = yaml_content.get("name") or yaml_content.get("id")
        if not workflow_name:
            raise ValueError(f"Workflow {yaml_content} does not have a name or id")

        workflow_id = str(uuid.uuid4())
        workflow_description = yaml_content.get("description")
        workflow_interval = parser.parse_interval(yaml_content)
        workflow_disabled = parser.parse_disabled(yaml_content)

        return PreparsedWorkflowDTO(
            id=workflow_id,
            name=workflow_name,
            description=workflow_description,
            interval=workflow_interval,
            disabled=workflow_disabled,
        )

    def provision_workflows(
        self,
        tenant_id: str,
    ) -> list[Workflow]:
        """
        Provision workflows from a directory or env variable.

        Args:
            tenant_id (str): The tenant ID.

        Returns:
            list[Workflow]: A list of provisioned Workflow objects.
        """
        logger = logging.getLogger(__name__)
        provisioned_workflows = []

        provisioned_workflows_dir = os.environ.get("KEEP_WORKFLOWS_DIRECTORY")
        provisioned_workflow_yaml = os.environ.get("KEEP_WORKFLOW")

        # Get all existing provisioned workflows
        logger.info("Getting all already provisioned workflows")
        provisioned_workflows = self.workflow_repository.get_all_provisioned_workflows(
            tenant_id
        )
        logger.info(f"Found {len(provisioned_workflows)} provisioned workflows")

        if not (provisioned_workflows_dir or provisioned_workflow_yaml):
            logger.info("No workflows for provisioning found")

            if provisioned_workflows:
                logger.info("Found existing provisioned workflows, deleting them")
                for workflow in provisioned_workflows:
                    logger.info(f"Deprovisioning workflow {workflow.id}")
                    self.workflow_repository.delete_workflow(tenant_id, workflow.id)
                    logger.info(f"Workflow {workflow.id} deprovisioned successfully")
            return []

        if (
            provisioned_workflows_dir is not None
            and provisioned_workflow_yaml is not None
        ):
            raise Exception(
                "Workflows provisioned via env var and directory at the same time. Please choose one."
            )

        if provisioned_workflows_dir is not None and not os.path.isdir(
            provisioned_workflows_dir
        ):
            raise FileNotFoundError(
                f"Directory {provisioned_workflows_dir} does not exist"
            )

        ### Provisioning from env var
        if provisioned_workflow_yaml is not None:
            logger.info("Provisioning workflow from env var")
            pre_parsed_workflow = None
            try:
                workflow_yaml = cyaml.safe_load(provisioned_workflow_yaml)
                pre_parsed_workflow = WorkflowStore.pre_parse_workflow_yaml(
                    workflow_yaml
                )
            except ValueError as e:
                logger.error(
                    "Error provisioning workflow from env var: yaml is invalid",
                    extra={"exception": e},
                )

            try:
                # Un-provisioning other workflows.
                for workflow in provisioned_workflows:
                    if (
                        not pre_parsed_workflow
                        or not workflow.name == pre_parsed_workflow.name
                    ):
                        if not pre_parsed_workflow:
                            logger.info(
                                f"Deprovisioning workflow {workflow.id} as no workflows to provision"
                            )
                        else:
                            logger.info(
                                f"Deprovisioning workflow {workflow.id} as its id doesn't match the provisioned workflow provided in the env"
                            )
                        self.workflow_repository.delete_workflow(tenant_id, workflow.id)
                        logger.info(
                            f"Workflow {workflow.id} deprovisioned successfully"
                        )

                if not pre_parsed_workflow:
                    logger.info("No workflows to provision")
                    return []

                logger.info(
                    f"Provisioning workflow {pre_parsed_workflow.id} from env var"
                )

                self.workflow_repository.add_or_update_workflow(
                    id=pre_parsed_workflow.id,
                    name=pre_parsed_workflow.name,
                    tenant_id=tenant_id,
                    description=pre_parsed_workflow.description,
                    created_by="system",
                    updated_by="system",
                    interval=pre_parsed_workflow.interval,
                    is_disabled=pre_parsed_workflow.disabled,
                    workflow_raw=cyaml.dump(workflow_yaml, width=99999),
                    provisioned=True,
                    provisioned_file=None,
                )
                provisioned_workflows.append(workflow_yaml)
                logger.info("Workflow provisioned successfully")
            except Exception as e:
                logger.error(
                    "Error provisioning workflow from env var",
                    extra={"exception": e},
                )

        ### Provisioning from the directory
        if provisioned_workflows_dir is not None:

            logger.info(
                f"Provisioning workflows from directory {provisioned_workflows_dir}"
            )

            # Check for workflows that are no longer in the directory or outside the workflows_dir and delete them
            for workflow in provisioned_workflows:
                if (
                    workflow.provisioned_file is None
                    or not os.path.exists(workflow.provisioned_file)
                    or not provisioned_workflows_dir.endswith(
                        os.path.commonpath(
                            [provisioned_workflows_dir, workflow.provisioned_file]
                        )
                    )
                ):
                    logger.info(
                        f"Deprovisioning workflow {workflow.id} as its file no longer exists or is outside the workflows directory"
                    )
                    self.workflow_repository.delete_workflow_by_provisioned_file(
                        tenant_id, workflow.provisioned_file
                    )
                    logger.info(f"Workflow {workflow.id} deprovisioned successfully")

            # Provision new workflows from the directory
            for file in os.listdir(provisioned_workflows_dir):
                if file.endswith((".yaml", ".yml")):
                    logger.info(f"Provisioning workflow from {file}")
                    workflow_path = os.path.join(provisioned_workflows_dir, file)

                    try:
                        with open(workflow_path, "r") as yaml_file:
                            workflow_yaml = cyaml.safe_load(yaml_file.read())
                            pre_parsed_workflow = WorkflowStore.pre_parse_workflow_yaml(
                                workflow_yaml
                            )
                        self.workflow_repository.add_or_update_workflow(
                            id=pre_parsed_workflow.id,
                            name=pre_parsed_workflow.name,
                            tenant_id=tenant_id,
                            description=pre_parsed_workflow.description,
                            created_by="system",
                            updated_by="system",
                            interval=pre_parsed_workflow.interval,
                            is_disabled=pre_parsed_workflow.disabled,
                            workflow_raw=cyaml.dump(workflow_yaml, width=99999),
                            provisioned=True,
                            provisioned_file=workflow_path,
                        )
                        provisioned_workflows.append(workflow_yaml)
                        logger.info(f"Workflow from {file} provisioned successfully")
                    except Exception as e:
                        logger.error(
                            f"Error provisioning workflow from {file}",
                            extra={"exception": e},
                        )
                else:
                    logger.info(f"Skipping file {file} as it is not a YAML file")

        return provisioned_workflows

    def _read_workflow_from_stream(self, stream) -> dict:
        """
        Parse a workflow from an IO stream.

        Args:
            stream (IOStream): The stream to read from

        Raises:
            e: If the stream is not a valid YAML

        Returns:
            dict: Dictionary with the workflow information
        """
        self.logger.debug("Parsing workflow")
        try:
            workflow = cyaml.safe_load(stream)
        except cyaml.YAMLError as e:
            self.logger.error(f"Error parsing workflow: {e}")
            raise e
        return workflow

    def get_random_workflow_templates(
        self, tenant_id: str, workflows_dir: str, limit: int
    ) -> list[dict]:
        """
        Get random workflows from a directory.
        Args:
            tenant_id (str): The tenant to which the workflows belong.
            workflows_dir (str): A directory containing workflows yamls.
            limit (int): The number of workflows to return.

        Returns:
            List[dict]: A list of workflows
        """
        if not os.path.isdir(workflows_dir):
            raise FileNotFoundError(f"Directory {workflows_dir} does not exist")

        workflow_yaml_files = [
            f for f in os.listdir(workflows_dir) if f.endswith((".yaml", ".yml"))
        ]
        if not workflow_yaml_files:
            raise FileNotFoundError(f"No workflows found in directory {workflows_dir}")

        random.shuffle(workflow_yaml_files)
        workflows = []
        count = 0
        for file in workflow_yaml_files:
            if count == limit:
                break
            try:
                file_path = os.path.join(workflows_dir, file)
                workflow_yaml = self._parse_workflow_to_dict(file_path)
                if "workflow" in workflow_yaml:
                    workflow_yaml["name"] = workflow_yaml["workflow"]["id"]
                    workflow_yaml["workflow_raw"] = cyaml.dump(workflow_yaml)
                    workflow_yaml["workflow_raw_id"] = workflow_yaml["workflow"]["id"]
                    workflows.append(workflow_yaml)
                    count += 1

                self.logger.info(f"Workflow from {file} fetched successfully")
            except Exception as e:
                self.logger.error(
                    f"Error parsing or fetching workflow from {file}: {e}"
                )
        return workflows

    def query_workflow_templates(
        self, tenant_id: str, workflows_dir: str, query: QueryDto
    ) -> Tuple[list[dict], int]:
        """
        Get random workflows from a directory.
        Args:
            tenant_id (str): The tenant to which the workflows belong.
            workflows_dir (str): A directory containing workflows yamls.
            limit (int): The number of workflows to return.

        Returns:
            List[dict]: A list of workflows
        """
        if not os.path.isdir(workflows_dir):
            raise FileNotFoundError(f"Directory {workflows_dir} does not exist")

        workflow_yaml_files = [
            f for f in os.listdir(workflows_dir) if f.endswith((".yaml", ".yml"))
        ]
        if not workflow_yaml_files:
            raise FileNotFoundError(f"No workflows found in directory {workflows_dir}")

        workflows = []

        for file in workflow_yaml_files:
            try:
                file_path = os.path.join(workflows_dir, file)
                workflow_yaml = self._parse_workflow_to_dict(file_path)
                if "workflow" in workflow_yaml:
                    workflow_yaml["name"] = workflow_yaml["workflow"]["id"]
                    workflow_yaml["workflow_raw"] = cyaml.dump(workflow_yaml)
                    workflow_yaml["workflow_raw_id"] = workflow_yaml["workflow"]["id"]

                    if not query.cel:
                        workflows.append(workflow_yaml)
                        continue

                    ast = self.celpy_env.compile(query.cel)
                    prgm = self.celpy_env.program(ast)

                    activation = celpy.json_to_cel(
                        {
                            "name": workflow_yaml.get("workflow", {})
                            .get("name", None)
                            .lower(),
                            "description": workflow_yaml.get("workflow", {})
                            .get("description", "")
                            .lower(),
                        }
                    )
                    relevant = prgm.evaluate(activation)

                    if relevant:
                        workflows.append(workflow_yaml)

                self.logger.info(f"Workflow from {file} fetched successfully")
            except Exception as e:
                self.logger.error(
                    f"Error parsing or fetching workflow from {file}: {e}"
                )

        return workflows[query.offset : query.offset + query.limit], len(workflows)

    def get_workflow_meta_data(
        self,
        tenant_id: str,
        workflow: WorkflowDalModel | None,
        installed_providers_by_type: dict,
    ):
        providers_dto = []
        triggers = []

        # Early return if workflow is None
        if workflow is None:
            return providers_dto, triggers

        # Step 1: Load workflow YAML and handle potential parsing errors more thoroughly
        try:
            workflow_raw_data = workflow.workflow_raw
            if not isinstance(workflow_raw_data, str):
                self.logger.error(f"workflow_raw is not a string workflow: {workflow}")
                return providers_dto, triggers

            # Parse the workflow YAML safely
            workflow_yaml_dict = cyaml.safe_load(workflow_raw_data)
            if workflow_yaml_dict.get("workflow"):
                workflow_yaml_dict = workflow_yaml_dict.get("workflow")
            if not workflow_yaml_dict:
                self.logger.error(
                    f"Parsed workflow_yaml is empty or invalid: {workflow_yaml_dict}"
                )
                return providers_dto, triggers

        except Exception as e:
            # Improved logging to capture more details about the error
            self.logger.error(
                f"Failed to parse workflow in get_workflow_meta_data: {e}, workflow: {workflow}"
            )
            return (
                providers_dto,
                triggers,
            )  # Return empty providers and triggers in case of error

        try:
            providers = self.parser.get_providers_from_workflow_dict(workflow_yaml_dict)
        except Exception as e:
            self.logger.error(
                f"Failed to get providerts from workflow: {e}, workflow: {workflow}"
            )
            providers = []

        # Step 2: Process providers and add them to DTO
        for provider in providers:
            try:
                provider_data = installed_providers_by_type[provider.get("type")][
                    provider.get("name")
                ]
                provider_dto = ProviderDTO(
                    name=provider_data.name,
                    type=provider_data.type,
                    id=provider_data.id,
                    installed=True,
                )
                # add only if not already in the list
                if provider_data.id not in [p.id for p in providers_dto]:
                    providers_dto.append(provider_dto)
            except KeyError:
                # Handle case where the provider is not installed
                try:
                    conf = ProvidersFactory.get_provider_required_config(
                        provider.get("type")
                    )
                except ModuleNotFoundError:
                    self.logger.warning(
                        f"Non-existing provider in workflow: {provider.get('type')}"
                    )
                    conf = None

                # Handle providers based on whether they require config
                provider_dto = ProviderDTO(
                    name=provider.get("name"),
                    type=provider.get("type"),
                    id=None,
                    installed=(
                        conf is None
                    ),  # Consider it installed if no config is required
                )
                providers_dto.append(provider_dto)

        # Step 3: Extract triggers from workflow
        triggers = self.parser.get_triggers_from_workflow_dict(workflow_yaml_dict)

        return providers_dto, triggers

    @staticmethod
    def is_alert_rule_workflow(workflow_raw: dict):
        # checks if the workflow is an alert rule
        actions = workflow_raw.get("actions", [])
        for action in actions:
            # check if the action is a keep action
            is_keep_action = action.get("provider", {}).get("type") == "keep"
            if is_keep_action:
                # check if the keep action is an alert
                if "alert" in action.get("provider", {}).get("with", {}):
                    return True
        # if no keep action is found, return False
        return False<|MERGE_RESOLUTION|>--- conflicted
+++ resolved
@@ -211,12 +211,7 @@
             offset=offset,
             sort_by=sort_by,
             sort_dir=sort_dir,
-<<<<<<< HEAD
-            fetch_last_executions=15,
-=======
             fetch_last_executions=25,
-            session=session,
->>>>>>> cd029548
         )
 
     def get_all_workflows_yamls(self, tenant_id: str) -> list[str]:
