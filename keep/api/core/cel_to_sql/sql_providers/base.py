from typing import Any, List

from sqlalchemy import Dialect, String

from keep.api.core.cel_to_sql.ast_nodes import (
<<<<<<< HEAD
    CoalesceNode,
=======
    ComparisonNodeOperator,
>>>>>>> 95ed696c
    ConstantNode,
    DataType,
    LogicalNodeOperator,
    MemberAccessNode,
    Node,
    LogicalNode,
    ComparisonNode,
    UnaryNode,
    PropertyAccessNode,
    ParenthesisNode,
    UnaryNodeOperator,
    from_type_to_data_type,
)
from keep.api.core.cel_to_sql.cel_ast_converter import CelToAstConverter

from keep.api.core.cel_to_sql.properties_mapper import JsonPropertyAccessNode, MultipleFieldsNode, PropertiesMapper, PropertiesMappingException
from keep.api.core.cel_to_sql.properties_metadata import (
    JsonFieldMapping,
    PropertiesMetadata,
    PropertyMetadataInfo,
    SimpleFieldMapping,
)
from celpy import CELParseError
from keep.api.core.cel_to_sql.cel_ast_rebuilder import CelAstRebuilder

class CelToSqlException(Exception):
    pass


class CelToSqlResult:

    def __init__(self, sql: str, involved_fields: List[PropertyMetadataInfo]):
        self.sql = sql
        self.involved_fields = involved_fields


class BaseCelToSqlProvider:
    """
    Base class for converting CEL (Common Expression Language) expressions to SQL strings.
    Methods:
        convert_to_sql_str(cel: str) -> BuiltQueryMetadata:
            Converts a CEL expression to an SQL string.
        json_extract(column: str, path: str) -> str:
            Abstract method to extract JSON data from a column. Must be implemented in the child class.
        coalesce(args: List[str]) -> str:
            Abstract method to perform COALESCE operation. Must be implemented in the child class.
        _visit_parentheses(node: str) -> str:
            Wraps a given SQL string in parentheses.
        _visit_logical_node(logical_node: LogicalNode) -> str:
            Visits a logical node and converts it to an SQL string.
        _visit_logical_and(left: str, right: str) -> str:
            Converts a logical AND operation to an SQL string.
        _visit_logical_or(left: str, right: str) -> str:
            Converts a logical OR operation to an SQL string.
        _visit_comparison_node(comparison_node: ComparisonNode) -> str:
            Visits a comparison node and converts it to an SQL string.
        _visit_equal(first_operand: str, second_operand: str) -> str:
            Converts an equality comparison to an SQL string.
        _visit_not_equal(first_operand: str, second_operand: str) -> str:
            Converts a not-equal comparison to an SQL string.
        _visit_greater_than(first_operand: str, second_operand: str) -> str:
            Converts a greater-than comparison to an SQL string.
        _visit_greater_than_or_equal(first_operand: str, second_operand: str) -> str:
            Converts a greater-than-or-equal comparison to an SQL string.
        _visit_less_than(first_operand: str, second_operand: str) -> str:
            Converts a less-than comparison to an SQL string.
        _visit_less_than_or_equal(first_operand: str, second_operand: str) -> str:
            Converts a less-than-or-equal comparison to an SQL string.
        _visit_in(first_operand: Node, array: list[ConstantNode]) -> str:
            Converts an IN operation to an SQL string.
        _visit_constant_node(value: str) -> str:
            Converts a constant value to an SQL string.
        _visit_multiple_fields_node(multiple_fields_node: MultipleFieldsNode) -> str:
            Visits a multiple fields node and converts it to an SQL string.
        _visit_member_access_node(member_access_node: MemberAccessNode) -> str:
            Visits a member access node and converts it to an SQL string.
        _visit_property_access_node(property_access_node: PropertyAccessNode) -> str:
            Visits a property access node and converts it to an SQL string.
        _visit_index_property(property_path: str) -> str:
            Abstract method to handle index properties. Must be implemented in the child class.
        _visit_contains_method_calling(property_path: str, method_args: List[str]) -> str:
            Abstract method to handle 'contains' method calls. Must be implemented in the child class.
        _visit_startwith_method_calling(property_path: str, method_args: List[str]) -> str:
            Abstract method to handle 'startsWith' method calls. Must be implemented in the child class.
        _visit_endswith_method_calling(property_path: str, method_args: List[str]) -> str:
            Abstract method to handle 'endsWith' method calls. Must be implemented in the child class.
        _visit_unary_node(unary_node: UnaryNode) -> str:
            Visits a unary node and converts it to an SQL string.
        _visit_unary_not(operand: str) -> str:
            Converts a NOT operation to an SQL string.
    """

    def __init__(self, dialect: Dialect, properties_metadata: PropertiesMetadata):
        super().__init__()
        self.__literal_proc = String("").literal_processor(dialect=dialect)
        self.properties_metadata = properties_metadata
        self.properties_mapper = PropertiesMapper(properties_metadata)

    def convert_to_sql_str(self, cel: str) -> str:
        return self.convert_to_sql_str_v2(cel).sql

    def convert_to_sql_str_v2(self, cel: str) -> CelToSqlResult:
        """
        Converts a CEL (Common Expression Language) expression to an SQL string.
        Args:
            cel (str): The CEL expression to convert.
        Returns:
            str: The resulting SQL string. Returns an empty string if the input CEL expression is empty.
        Raises:
            CelToSqlException: If there is an error parsing the CEL expression, mapping properties, or building the SQL filter.
        """

        if not cel:
            return CelToSqlResult(sql="", involved_fields=[])

        try:
            original_query = CelToAstConverter.convert_to_ast(cel)
        except CELParseError as e:
            raise CelToSqlException(f"Error parsing CEL expression: {str(e)}") from e

        try:
            with_mapped_props, involved_fields = (
                self.properties_mapper.map_props_in_ast(original_query)
            )
            with_mapped_props = CelAstRebuilder(with_mapped_props).rebuild()
        except PropertiesMappingException as e:
            raise CelToSqlException(f"Error while mapping columns: {str(e)}") from e

        if not with_mapped_props:
            return CelToSqlResult(sql="", involved_fields=[])

        try:
            sql_filter = self.__build_sql_filter(with_mapped_props, [])
            return CelToSqlResult(sql=sql_filter, involved_fields=involved_fields)
        except NotImplementedError as e:
            raise CelToSqlException(f"Error while converting CEL expression tree to SQL: {str(e)}") from e

    def get_order_by_expression(self, sort_options: list[tuple[str, str]]) -> str:
        sort_expressions: list[str] = []

        for sort_option in sort_options:
            sort_by, sort_dir = sort_option
            sort_dir = sort_dir.lower()
            order_by_exp = self.get_field_expression(sort_by)

            sort_expressions.append(
                f"{order_by_exp} {sort_dir == 'asc' and 'ASC' or 'DESC'}"
            )

        return ", ".join(sort_expressions)

    def get_field_expression(self, cel_field: str) -> str:
        metadata = self.properties_metadata.get_property_metadata_for_str(cel_field)
        field_expressions = []

        for field_mapping in metadata.field_mappings:
            if isinstance(field_mapping, JsonFieldMapping):
                field_expressions.append(
                    self.json_extract_as_text(
                        field_mapping.json_prop, field_mapping.prop_in_json
                    )
                )
                continue
            elif isinstance(field_mapping, SimpleFieldMapping):
                field_expressions.append(field_mapping.map_to)
                continue

            raise ValueError(f"Unsupported field mapping type: {type(field_mapping)}")

        if len(field_expressions) > 1:
            return self.coalesce(field_expressions)
        else:
            return field_expressions[0]

    def literal_proc(self, value: Any) -> str:
        if isinstance(value, str):
            return self.__literal_proc(value)

        return f"'{str(value)}'"

    def _get_order_by_field(self, cel_sort_by: str) -> str:
        return self.get_field_expression(cel_sort_by)

    def __build_sql_filter(self, abstract_node: Node, stack: list[Node]) -> str:
        stack.append(abstract_node)
        result = None

        if isinstance(abstract_node, ParenthesisNode):
            result = self._visit_parentheses(
                self.__build_sql_filter(abstract_node.expression, stack)
            )

        if isinstance(abstract_node, LogicalNode):
            result = self._visit_logical_node(abstract_node, stack)

        if isinstance(abstract_node, ComparisonNode):
            result = self._visit_comparison_node(abstract_node, stack)

        if isinstance(abstract_node, MemberAccessNode):
            result = self._visit_member_access_node(abstract_node, stack)

        if isinstance(abstract_node, UnaryNode):
            result = self._visit_unary_node(abstract_node, stack)

        if isinstance(abstract_node, ConstantNode):
            result = self._visit_constant_node(abstract_node.value)

        if isinstance(abstract_node, MultipleFieldsNode):
            result = self._visit_multiple_fields_node(abstract_node, None, stack)

        if isinstance(abstract_node, CoalesceNode):
            result = self.coalesce(
                [
                    self.__build_sql_filter(coalesce_arg, stack)
                    for coalesce_arg in abstract_node.properties
                ]
            )

        if result:
            stack.pop()
            return result

        raise NotImplementedError(
            f"{type(abstract_node).__name__} node type is not supported yet"
        )

    def json_extract_as_text(self, column: str, path: list[str]) -> str:
        raise NotImplementedError("Extracting JSON is not implemented. Must be implemented in the child class.")

    def coalesce(self, args):
        if len(args) == 1:
            return args[0]

        return f"COALESCE({', '.join(args)})"

    def cast(self, expression_to_cast: str, to_type: DataType, force=False) -> str:
        raise NotImplementedError("CAST is not implemented. Must be implemented in the child class.")

    def _visit_parentheses(self, node: str) -> str:
        return f"({node})"

    # region Logical Visitors
    def _visit_logical_node(self, logical_node: LogicalNode, stack: list[Node]) -> str:
        left = self.__build_sql_filter(logical_node.left, stack)
        right = self.__build_sql_filter(logical_node.right, stack)

        if logical_node.operator == LogicalNodeOperator.AND:
            return self._visit_logical_and(left, right)
        elif logical_node.operator == LogicalNodeOperator.OR:
            return self._visit_logical_or(left, right)

        raise NotImplementedError(
            f"{logical_node.operator} logical operator is not supported yet"
        )

    def _visit_logical_and(self, left: str, right: str) -> str:
        return f"({left} AND {right})"

    def _visit_logical_or(self, left: str, right: str) -> str:
        return f"({left} OR {right})"

    # endregion

    # region Comparison Visitors
    def _visit_comparison_node(self, comparison_node: ComparisonNode, stack: list[Node]) -> str:
        first_operand = None
        second_operand = None
        should_cast = comparison_node.operator not in [
            ComparisonNodeOperator.CONTAINS,
            ComparisonNodeOperator.STARTS_WITH,
            ComparisonNodeOperator.ENDS_WITH,
        ]

        if comparison_node.operator == ComparisonNodeOperator.IN:
            return self._visit_in(
                comparison_node.first_operand,
                (
                    comparison_node.second_operand
                    if isinstance(comparison_node.second_operand, list)
                    else [comparison_node.second_operand]
                ),
                stack,
            )

        if isinstance(comparison_node.second_operand, ConstantNode):
            second_operand = self._visit_constant_node(
                comparison_node.second_operand.value,
                self._get_data_type_to_convert(comparison_node),
            )

            if isinstance(comparison_node.first_operand, JsonPropertyAccessNode):
                first_operand = self.__build_sql_filter(
                    comparison_node.first_operand, stack
                )
                if should_cast:
                    first_operand = self.cast(
                        first_operand,
                        from_type_to_data_type(
                            type(comparison_node.second_operand.value)
                        ),
                    )

            if isinstance(comparison_node.first_operand, CoalesceNode):
                first_operand = self.cast(
                    self.__build_sql_filter(comparison_node.first_operand, stack),
                    type(comparison_node.second_operand.value),
                )

            if isinstance(comparison_node.first_operand, MultipleFieldsNode):
                first_operand = self._visit_multiple_fields_node(
                    comparison_node.first_operand,
                    (
                        from_type_to_data_type(
                            type(comparison_node.second_operand.value)
                        )
                        if should_cast
                        else None
                    ),
                    stack,
                )

        if first_operand is None:
            first_operand = self.__build_sql_filter(comparison_node.first_operand, stack)

        if second_operand is None:
            second_operand = self.__build_sql_filter(comparison_node.second_operand, stack)

        if comparison_node.operator == ComparisonNodeOperator.EQ:
            result = self._visit_equal(first_operand, second_operand)
        elif comparison_node.operator == ComparisonNodeOperator.NE:
            result = self._visit_not_equal(first_operand, second_operand)
        elif comparison_node.operator == ComparisonNodeOperator.GT:
            result = self._visit_greater_than(first_operand, second_operand)
        elif comparison_node.operator == ComparisonNodeOperator.GE:
            result = self._visit_greater_than_or_equal(first_operand, second_operand)
        elif comparison_node.operator == ComparisonNodeOperator.LT:
            result = self._visit_less_than(first_operand, second_operand)
        elif comparison_node.operator == ComparisonNodeOperator.LE:
            result = self._visit_less_than_or_equal(first_operand, second_operand)
<<<<<<< HEAD
        elif comparison_node.operator == ComparisonNode.CONTAINS:
            result = self._visit_contains_method_calling(
                first_operand, [comparison_node.second_operand]
            )
        elif comparison_node.operator == ComparisonNode.STARTS_WITH:
            result = self._visit_starts_with_method_calling(
                first_operand, [comparison_node.second_operand]
            )
        elif comparison_node.operator == ComparisonNode.ENDS_WITH:
=======
        elif comparison_node.operator == ComparisonNodeOperator.CONTAINS:
            result = self._visit_contains_method_calling(
                first_operand, [comparison_node.second_operand]
            )
        elif comparison_node.operator == ComparisonNodeOperator.STARTS_WITH:
            result = self._visit_starts_with_method_calling(
                first_operand, [comparison_node.second_operand]
            )
        elif comparison_node.operator == ComparisonNodeOperator.ENDS_WITH:
>>>>>>> 95ed696c
            result = self._visit_ends_with_method_calling(
                first_operand, [comparison_node.second_operand]
            )
        else:
            raise NotImplementedError(
                f"{comparison_node.operator} comparison operator is not supported yet"
            )

        return result

    def _visit_equal(self, first_operand: str, second_operand: str) -> str:
        if second_operand == "NULL":
            return f"{first_operand} IS NULL"

        return f"{first_operand} = {second_operand}"

    def _visit_not_equal(self, first_operand: str, second_operand: str) -> str:
        if second_operand == "NULL":
            return f"{first_operand} IS NOT NULL"

        return f"{first_operand} != {second_operand}"

    def _visit_greater_than(self, first_operand: str, second_operand: str) -> str:
        return f"{first_operand} > {second_operand}"

    def _visit_greater_than_or_equal(self, first_operand: str, second_operand: str) -> str:
        return f"{first_operand} >= {second_operand}"

    def _visit_less_than(self, first_operand: str, second_operand: str) -> str:
        return f"{first_operand} < {second_operand}"

    def _visit_less_than_or_equal(self, first_operand: str, second_operand: str) -> str:
        return f"{first_operand} <= {second_operand}"

    def _visit_in(self, first_operand: Node, array: list[ConstantNode], stack: list[Node]) -> str:
        constant_value_type = type(array[0].value)
        cast_to = from_type_to_data_type(type(array[0].value))

        if not all(isinstance(item.value, constant_value_type) for item in array):
            cast_to = DataType.STRING

        if isinstance(first_operand, PropertyAccessNode):
            first_operand_str = self.cast(self._visit_property_access_node(first_operand, stack), cast_to)
        elif isinstance(first_operand, MultipleFieldsNode):
            first_operand_str = self._visit_multiple_fields_node(first_operand, cast_to, stack)
        else:
            first_operand_str = self.__build_sql_filter(first_operand, stack)

        return f"{first_operand_str} in ({ ', '.join([self._visit_constant_node(c.value) for c in array])})"

    def _visit_contains_method_calling(
        self, property_path: str, method_args: List[ConstantNode]
    ) -> str:
        raise NotImplementedError(
            "'contains' method must be implemented in the child class"
        )

    def _visit_starts_with_method_calling(
        self, property_path: str, method_args: List[ConstantNode]
    ) -> str:
        raise NotImplementedError(
            "'startsWith' method call must be implemented in the child class"
        )

    def _visit_ends_with_method_calling(
        self, property_path: str, method_args: List[ConstantNode]
    ) -> str:
        raise NotImplementedError(
            "'endsWith' method call must be implemented in the child class"
        )

    def _visit_contains_method_calling(
        self, property_path: str, method_args: List[ConstantNode]
    ) -> str:
        raise NotImplementedError(
            "'contains' method must be implemented in the child class"
        )

    def _visit_starts_with_method_calling(
        self, property_path: str, method_args: List[ConstantNode]
    ) -> str:
        raise NotImplementedError(
            "'startsWith' method call must be implemented in the child class"
        )

    def _visit_ends_with_method_calling(
        self, property_path: str, method_args: List[ConstantNode]
    ) -> str:
        raise NotImplementedError(
            "'endsWith' method call must be implemented in the child class"
        )

    # endregion

    def _visit_constant_node(
        self, value: Any, expected_data_type: DataType = None
    ) -> str:
        if value is None:
            return "NULL"
        if isinstance(value, str):
            return self.literal_proc(value)
        if isinstance(value, bool):
            return str(value).lower()
        if isinstance(value, float) or isinstance(value, int):
            return str(value)

        raise NotImplementedError(f"{type(value).__name__} constant type is not supported yet. Consider implementing this support in child class.")

    def _get_data_type_to_convert(self, node: Node) -> DataType:
        """
        Extracts data type from node.
        The data type will be used to convert the value of constant node into the expected type (SQL type).
        """
        if isinstance(node, PropertyAccessNode):
            return node.data_type

        if isinstance(node, MultipleFieldsNode):
            return node.data_type

        if isinstance(node, ComparisonNode):
            return self._get_data_type_to_convert(node.first_operand)

        if isinstance(node, CoalesceNode):
            return None

        raise NotImplementedError(
            f"Cannot find data type to convert for {type(node).__name__} node"
        )

    # region Member Access Visitors
    def _visit_multiple_fields_node(
        self, multiple_fields_node: MultipleFieldsNode, cast_to: DataType, stack
    ) -> str:
        coalesce_args = []

        for item in multiple_fields_node.fields:
            arg = self._visit_property_access_node(item, stack)
            if isinstance(item, JsonPropertyAccessNode) and cast_to:
                arg = self.cast(arg, cast_to)
            coalesce_args.append(arg)

        if len(coalesce_args) == 1:
            return coalesce_args[0]

        return self.coalesce(coalesce_args)

    def _visit_member_access_node(self, member_access_node: MemberAccessNode, stack) -> str:
        if isinstance(member_access_node, PropertyAccessNode):
            return self._visit_property_access_node(member_access_node, stack)

        raise NotImplementedError(
            f"{type(member_access_node).__name__} member access node is not supported yet"
        )

    def _visit_property_access_node(self, property_access_node: PropertyAccessNode, stack: list[Node]) -> str:
        if (isinstance(property_access_node, JsonPropertyAccessNode)):
            return self.json_extract_as_text(property_access_node.json_property_name, property_access_node.property_to_extract)

        return ".".join([f"{item}" for item in property_access_node.path])

    def _visit_index_property(self, property_path: str) -> str:
        raise NotImplementedError("Index property is not supported yet")
    # endregion

    # region Unary Visitors
    def _visit_unary_node(self, unary_node: UnaryNode, stack: list[Node]) -> str:
        if unary_node.operator == UnaryNodeOperator.NOT:
            return self._visit_unary_not(self.__build_sql_filter(unary_node.operand, stack))

        raise NotImplementedError(
            f"{unary_node.operator} unary operator is not supported yet"
        )

    def _visit_unary_not(self, operand: str) -> str:
        return f"NOT ({operand})"

    # endregion<|MERGE_RESOLUTION|>--- conflicted
+++ resolved
@@ -3,11 +3,8 @@
 from sqlalchemy import Dialect, String
 
 from keep.api.core.cel_to_sql.ast_nodes import (
-<<<<<<< HEAD
     CoalesceNode,
-=======
     ComparisonNodeOperator,
->>>>>>> 95ed696c
     ConstantNode,
     DataType,
     LogicalNodeOperator,
@@ -347,17 +344,6 @@
             result = self._visit_less_than(first_operand, second_operand)
         elif comparison_node.operator == ComparisonNodeOperator.LE:
             result = self._visit_less_than_or_equal(first_operand, second_operand)
-<<<<<<< HEAD
-        elif comparison_node.operator == ComparisonNode.CONTAINS:
-            result = self._visit_contains_method_calling(
-                first_operand, [comparison_node.second_operand]
-            )
-        elif comparison_node.operator == ComparisonNode.STARTS_WITH:
-            result = self._visit_starts_with_method_calling(
-                first_operand, [comparison_node.second_operand]
-            )
-        elif comparison_node.operator == ComparisonNode.ENDS_WITH:
-=======
         elif comparison_node.operator == ComparisonNodeOperator.CONTAINS:
             result = self._visit_contains_method_calling(
                 first_operand, [comparison_node.second_operand]
@@ -367,7 +353,6 @@
                 first_operand, [comparison_node.second_operand]
             )
         elif comparison_node.operator == ComparisonNodeOperator.ENDS_WITH:
->>>>>>> 95ed696c
             result = self._visit_ends_with_method_calling(
                 first_operand, [comparison_node.second_operand]
             )
